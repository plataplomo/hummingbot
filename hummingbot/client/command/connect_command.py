--- conflicted
+++ resolved
@@ -19,13 +19,9 @@
     "kucoin",
     "kraken",
     "ethereum",
-<<<<<<< HEAD
-    "celo",
     "bitfinex",
-=======
     "eterbase",
     "celo"
->>>>>>> fdafa433
 }
 
 

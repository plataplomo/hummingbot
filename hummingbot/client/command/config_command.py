--- conflicted
+++ resolved
@@ -1,16 +1,12 @@
 import asyncio
 from decimal import Decimal
 from os.path import join
-<<<<<<< HEAD
-from typing import Any, Dict, List, Tuple, TYPE_CHECKING, Union
-=======
-from typing import Any, List, TYPE_CHECKING
->>>>>>> 10d16cd9
+from typing import TYPE_CHECKING, Any, Dict, List, Tuple, Union
 
 import pandas as pd
 from prompt_toolkit.utils import is_windows
 
-<<<<<<< HEAD
+import hummingbot.client.config.global_config_map as global_config
 from hummingbot.client.config.config_data_types import BaseTradingStrategyConfigMap
 from hummingbot.client.config.config_helpers import (
     ClientConfigAdapter,
@@ -18,10 +14,6 @@
     save_to_yml,
     save_to_yml_legacy,
 )
-=======
-import hummingbot.client.config.global_config_map as global_config
-from hummingbot.client.config.config_helpers import missing_required_configs, save_to_yml
->>>>>>> 10d16cd9
 from hummingbot.client.config.config_validators import validate_bool, validate_decimal
 from hummingbot.client.config.config_var import ConfigVar
 from hummingbot.client.config.security import Security
@@ -91,30 +83,20 @@
             self.list_configs()
             return
         else:
-<<<<<<< HEAD
             if key not in self.configurable_keys():
-                self._notify("Invalid key, please choose from the list.")
-=======
-            if key not in self.config_able_keys():
                 self.notify("Invalid key, please choose from the list.")
->>>>>>> 10d16cd9
                 return
             safe_ensure_future(self._config_single_key(key, value), loop=self.ev_loop)
 
     def list_configs(self,  # type: HummingbotApplication
                      ):
-<<<<<<< HEAD
         self.list_global_configs()
         self.list_strategy_configs()
 
     def list_global_configs(
         self  # type: HummingbotApplication
     ):
-        data = [[cv.key, cv.value] for cv in global_config_map.values()
-=======
-        columns = ["Key", "  Value"]
         data = [[cv.key, cv.value] for cv in global_config.global_config_map.values()
->>>>>>> 10d16cd9
                 if cv.key in global_configs_to_display and not cv.is_secure]
         df = map_df_to_str(pd.DataFrame(data=data, columns=columns))
         self.notify("\nGlobal Configurations:")
@@ -214,9 +196,8 @@
         self.app.hide_input = True
 
         try:
-<<<<<<< HEAD
             if (
-                key in global_config_map
+                key in global_config.global_config_map
                 or (
                     not isinstance(self.strategy_config_map, (type(None), ClientConfigAdapter))
                     and key in self.strategy_config_map
@@ -227,7 +208,7 @@
                 config_map = self.strategy_config_map
                 file_path = join(CONF_FILE_PATH, self.strategy_file_name)
                 if input_value is None:
-                    self._notify("Please follow the prompt to complete configurations: ")
+                    self.notify("Please follow the prompt to complete configurations: ")
                 if key == "inventory_target_base_pct":
                     await self.asset_ratio_maintenance_prompt(config_map, input_value)
                 elif key == "inventory_price":
@@ -238,47 +219,9 @@
                     self.app.to_stop_config = False
                     return
                 save_to_yml(file_path, config_map)
-                self._notify("\nNew configuration saved.")
+                self.notify("\nNew configuration saved.")
                 self.list_strategy_configs()
                 self.app.app.style = load_style()
-=======
-            config_var, config_map, file_path = None, None, None
-            if key in global_config.global_config_map:
-                config_map = global_config.global_config_map
-                file_path = GLOBAL_CONFIG_PATH
-            elif self.strategy_config_map is not None and key in self.strategy_config_map:
-                config_map = self.strategy_config_map
-                file_path = join(CONF_FILE_PATH, self.strategy_file_name)
-            config_var = config_map[key]
-            if input_value is None:
-                self.notify("Please follow the prompt to complete configurations: ")
-            if config_var.key == "inventory_target_base_pct":
-                await self.asset_ratio_maintenance_prompt(config_map, input_value)
-            elif config_var.key == "inventory_price":
-                await self.inventory_price_prompt(config_map, input_value)
-            else:
-                await self.prompt_a_config(config_var, input_value=input_value, assign_default=False)
-            if self.app.to_stop_config:
-                self.app.to_stop_config = False
-                return
-            await self.update_all_secure_configs()
-            missings = missing_required_configs(config_map)
-            if missings:
-                self.notify("\nThere are other configuration required, please follow the prompt to complete them.")
-            missings = await self._prompt_missing_configs(config_map)
-            save_to_yml(file_path, config_map)
-            self.notify("\nNew configuration saved:")
-            self.notify(f"{key}: {str(config_var.value)}")
-            self.app.app.style = load_style()
-            for config in missings:
-                self.notify(f"{config.key}: {str(config.value)}")
-            if isinstance(self.strategy, PureMarketMakingStrategy) or \
-               isinstance(self.strategy, PerpetualMarketMakingStrategy):
-                updated = ConfigCommand.update_running_mm(self.strategy, key, config_var.value)
-                if updated:
-                    self.notify(f"\nThe current {self.strategy_name} strategy has been updated "
-                                f"to reflect the new configuration.")
->>>>>>> 10d16cd9
         except asyncio.TimeoutError:
             self.logger().error("Prompt timeout")
         except Exception as err:
@@ -294,15 +237,15 @@
         input_value: Any,
     ):  # pragma: no cover
         config_var, config_map, file_path = None, None, None
-        if key in global_config_map:
-            config_map = global_config_map
+        if key in global_config.global_config_map:
+            config_map = global_config.global_config_map
             file_path = GLOBAL_CONFIG_PATH
         elif self.strategy_config_map is not None and key in self.strategy_config_map:
             config_map = self.strategy_config_map
             file_path = join(CONF_FILE_PATH, self.strategy_file_name)
         config_var = config_map[key]
         if input_value is None:
-            self._notify("Please follow the prompt to complete configurations: ")
+            self.notify("Please follow the prompt to complete configurations: ")
         if config_var.key == "inventory_target_base_pct":
             await self.asset_ratio_maintenance_prompt_legacy(config_map, input_value)
         elif config_var.key == "inventory_price":
@@ -315,22 +258,22 @@
         await self.update_all_secure_configs_legacy()
         missings = missing_required_configs_legacy(config_map)
         if missings:
-            self._notify("\nThere are other configuration required, please follow the prompt to complete them.")
+            self.notify("\nThere are other configuration required, please follow the prompt to complete them.")
         missings = await self._prompt_missing_configs(config_map)
         save_to_yml_legacy(file_path, config_map)
-        self._notify("\nNew configuration saved:")
-        self._notify(f"{key}: {str(config_var.value)}")
+        self.notify("\nNew configuration saved:")
+        self.notify(f"{key}: {str(config_var.value)}")
         self.app.app.style = load_style()
         for config in missings:
-            self._notify(f"{config.key}: {str(config.value)}")
+            self.notify(f"{config.key}: {str(config.value)}")
         if (
             isinstance(self.strategy, PureMarketMakingStrategy) or
             isinstance(self.strategy, PerpetualMarketMakingStrategy)
         ):
             updated = ConfigCommand.update_running_mm(self.strategy, key, config_var.value)
             if updated:
-                self._notify(f"\nThe current {self.strategy_name} strategy has been updated "
-                             f"to reflect the new configuration.")
+                self.notify(f"\nThe current {self.strategy_name} strategy has been updated "
+                            f"to reflect the new configuration.")
 
     async def _prompt_missing_configs(self,  # type: HummingbotApplication
                                       config_map):

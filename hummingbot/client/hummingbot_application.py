--- conflicted
+++ resolved
@@ -1169,9 +1169,8 @@
 
         df = pd.DataFrame(rows, index=None, columns=["Market", "Asset", "Starting", "Current", "Delta"])
         lines = ["", "  Performance:"] + ["    " + line for line in str(df).split("\n")]
-        self._notify("\n".join(lines))
-
-<<<<<<< HEAD
+        self._notify("\n".join(lines)
+
     def analyze_performance(self):
         """ Determine the profitability of the trading bot. """
         if len(self.starting_balances) == 0:
@@ -1200,10 +1199,7 @@
 
         self._notify("\n" + "  Profitability:\n" + "    " + str(percent) + "%")
 
-    def bounty(self, register: bool = False, status: bool = False, terms: bool = False):
-=======
     def bounty(self, register: bool = False, status: bool = False, terms: bool = False, list: bool = False):
->>>>>>> 8fdbfcf9
         """ Router function for `bounty` command """
         if terms:
             asyncio.ensure_future(self.bounty_print_terms(), loop=self.ev_loop)

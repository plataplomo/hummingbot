--- conflicted
+++ resolved
@@ -2,46 +2,28 @@
 from decimal import Decimal
 from typing import Any, Dict, List, Optional
 
-<<<<<<< HEAD
-from async_timeout import timeout
 from bidict import bidict
 
-from hummingbot.connector.client_order_tracker import ClientOrderTracker
+from hummingbot.connector.constants import s_decimal_NaN
 from hummingbot.connector.exchange.kucoin import (
     kucoin_constants as CONSTANTS,
     kucoin_utils as utils,
     kucoin_web_utils as web_utils,
 )
-=======
-from hummingbot.connector.constants import s_decimal_NaN
-from hummingbot.connector.exchange.kucoin import kucoin_constants as CONSTANTS
-from hummingbot.connector.exchange.kucoin import kucoin_utils as utils
-from hummingbot.connector.exchange.kucoin import kucoin_web_utils as web_utils
->>>>>>> 086f52ed
 from hummingbot.connector.exchange.kucoin.kucoin_api_order_book_data_source import KucoinAPIOrderBookDataSource
 from hummingbot.connector.exchange.kucoin.kucoin_api_user_stream_data_source import KucoinAPIUserStreamDataSource
 from hummingbot.connector.exchange.kucoin.kucoin_auth import KucoinAuth
 from hummingbot.connector.exchange_py_base import ExchangePyBase
 from hummingbot.connector.trading_rule import TradingRule
-<<<<<<< HEAD
-from hummingbot.connector.utils import combine_to_hb_trading_pair, get_new_client_order_id
-from hummingbot.core.api_throttler.async_throttler import AsyncThrottler
-from hummingbot.core.data_type.cancellation_result import CancellationResult
-from hummingbot.core.data_type.common import OrderType, TradeType
-from hummingbot.core.data_type.in_flight_order import InFlightOrder, OrderState, OrderUpdate, TradeUpdate
-from hummingbot.core.data_type.limit_order import LimitOrder
-from hummingbot.core.data_type.order_book import OrderBook
-from hummingbot.core.data_type.order_book_tracker import OrderBookTracker
-=======
 from hummingbot.connector.utils import combine_to_hb_trading_pair
 from hummingbot.core.data_type.common import OrderType, TradeType
 from hummingbot.core.data_type.in_flight_order import OrderState, OrderUpdate, TradeUpdate
 from hummingbot.core.data_type.order_book_tracker_data_source import OrderBookTrackerDataSource
->>>>>>> 086f52ed
 from hummingbot.core.data_type.trade_fee import AddedToCostTradeFee
 from hummingbot.core.data_type.user_stream_tracker_data_source import UserStreamTrackerDataSource
 from hummingbot.core.utils.async_utils import safe_gather
 from hummingbot.core.utils.estimate_fee import build_trade_fee
+from hummingbot.core.web_assistant.connections.data_types import RESTMethod
 from hummingbot.core.web_assistant.web_assistants_factory import WebAssistantsFactory
 
 
@@ -56,48 +38,6 @@
                  trading_pairs: Optional[List[str]] = None,
                  trading_required: bool = True,
                  domain: str = CONSTANTS.DEFAULT_DOMAIN):
-<<<<<<< HEAD
-
-        super().__init__()
-        self._domain = domain
-        self._time_synchronizer = TimeSynchronizer()
-        self._auth = KucoinAuth(
-            api_key=kucoin_api_key,
-            passphrase=kucoin_passphrase,
-            secret_key=kucoin_secret_key,
-            time_provider=self._time_synchronizer)
-        self._throttler = AsyncThrottler(CONSTANTS.RATE_LIMITS)
-        self._api_factory = web_utils.build_api_factory(
-            throttler=self._throttler,
-            time_synchronizer=self._time_synchronizer,
-            domain=self._domain,
-            auth=self._auth)
-        self._last_poll_timestamp = 0
-        self._last_timestamp = 0
-        self._trading_pairs = trading_pairs
-        self._set_order_book_tracker(OrderBookTracker(
-            data_source=KucoinAPIOrderBookDataSource(
-                trading_pairs=trading_pairs,
-                connector=self,
-                domain=self._domain,
-                api_factory=self._api_factory,),
-            trading_pairs=trading_pairs,
-            domain=self._domain))
-        self._user_stream_tracker = UserStreamTracker(
-            data_source=KucoinAPIUserStreamDataSource(
-                domain=self._domain,
-                api_factory=self._api_factory))
-        self._poll_notifier = asyncio.Event()
-        self._status_polling_task = None
-        self._user_stream_tracker_task = None
-        self._user_stream_event_listener_task = None
-        self._trading_rules_polling_task = None
-        self._trading_fees_polling_task = None
-        self._trading_required = trading_required
-        self._trading_rules = {}
-        self._trading_fees = {}
-        self._order_tracker: ClientOrderTracker = ClientOrderTracker(connector=self)
-=======
         self.kucoin_api_key = kucoin_api_key
         self.kucoin_passphrase = kucoin_passphrase
         self.kucoin_secret_key = kucoin_secret_key
@@ -113,20 +53,14 @@
             passphrase=self.kucoin_passphrase,
             secret_key=self.kucoin_secret_key,
             time_provider=self._time_synchronizer)
->>>>>>> 086f52ed
 
     @property
     def name(self) -> str:
         return "kucoin"
 
     @property
-<<<<<<< HEAD
-    def order_books(self) -> Dict[str, OrderBook]:
-        return self.order_book_tracker.order_books
-=======
     def rate_limits_rules(self):
         return CONSTANTS.RATE_LIMITS
->>>>>>> 086f52ed
 
     @property
     def domain(self):
@@ -141,99 +75,12 @@
         return ""
 
     @property
-<<<<<<< HEAD
-    def status_dict(self) -> Dict[str, bool]:
-        return {
-            "symbols_mapping_initialized": self.trading_pair_symbol_map_ready(),
-            "order_books_initialized": self.order_book_tracker.ready,
-            "account_balance": not self._trading_required or len(self._account_balances) > 0,
-            "trading_rule_initialized": len(self._trading_rules) > 0,
-            "user_stream_initialized":
-                self._user_stream_tracker.data_source.last_recv_time > 0 if self._trading_required else True,
-        }
-
-    @property
-    def ready(self) -> bool:
-        current_status = self.status_dict
-        return all(current_status.values())
-
-    def restore_tracking_states(self, saved_states: Dict[str, Any]):
-        """
-        Restore in-flight orders from saved tracking states, this is st the connector can pick up on where it left off
-        when it disconnects.
-
-        :param saved_states: The saved tracking_states.
-        """
-        self._order_tracker.restore_tracking_states(tracking_states=saved_states)
-
-    async def start_network(self):
-        self._stop_network()
-        self.order_book_tracker.start()
-        self._trading_rules_polling_task = safe_ensure_future(self._trading_rules_polling_loop())
-        self._trading_fees_polling_task = safe_ensure_future(self._trading_fees_polling_loop())
-        if self._trading_required:
-            self._status_polling_task = safe_ensure_future(self._status_polling_loop())
-            self._user_stream_tracker_task = safe_ensure_future(self._user_stream_tracker.start())
-            self._user_stream_event_listener_task = safe_ensure_future(self._user_stream_event_listener())
-            await self._update_balances()
-
-    def _stop_network(self):
-        # Resets timestamps and events for status_polling_loop
-        self._last_poll_timestamp = 0
-        self._last_timestamp = 0
-        self._poll_notifier = asyncio.Event()
-
-        self.order_book_tracker.stop()
-        if self._status_polling_task is not None:
-            self._status_polling_task.cancel()
-            self._status_polling_task = None
-        if self._trading_rules_polling_task is not None:
-            self._trading_rules_polling_task.cancel()
-            self._trading_rules_polling_task = None
-        if self._trading_fees_polling_task is not None:
-            self._trading_fees_polling_task.cancel()
-            self._trading_fees_polling_task = None
-        if self._user_stream_tracker_task is not None:
-            self._user_stream_tracker_task.cancel()
-            self._user_stream_tracker_task = None
-        if self._user_stream_event_listener_task is not None:
-            self._user_stream_event_listener_task.cancel()
-            self._user_stream_event_listener_task = None
-
-    async def stop_network(self):
-        self._stop_network()
-
-    async def check_network(self) -> NetworkStatus:
-        try:
-            await self._api_request(path_url=CONSTANTS.SERVER_TIME_PATH_URL, method=RESTMethod.GET)
-        except asyncio.CancelledError:
-            raise
-        except Exception:
-            return NetworkStatus.NOT_CONNECTED
-        return NetworkStatus.CONNECTED
-
-    def tick(self, timestamp: float):
-        """
-        Includes the logic that has to be processed every time a new tick happens in the bot. Particularly it enables
-        the execution of the status update polling loop using an event.
-        """
-        poll_interval = (self.SHORT_POLL_INTERVAL
-                         if timestamp - self._user_stream_tracker.last_recv_time > 60.0
-                         else self.LONG_POLL_INTERVAL)
-        last_tick = int(self._last_timestamp / poll_interval)
-        current_tick = int(timestamp / poll_interval)
-
-        if current_tick > last_tick:
-            self._poll_notifier.set()
-        self._last_timestamp = timestamp
-=======
     def trading_rules_request_path(self):
         return CONSTANTS.SYMBOLS_PATH_URL
 
     @property
     def check_network_request_path(self):
         return CONSTANTS.SERVER_TIME_PATH_URL
->>>>>>> 086f52ed
 
     def _supported_order_types(self):
         return [OrderType.MARKET, OrderType.LIMIT, OrderType.LIMIT_MAKER]
@@ -254,104 +101,6 @@
             time_synchronizer=self._time_synchronizer,
         )
 
-<<<<<<< HEAD
-        safe_ensure_future(self._create_order(
-            trade_type=TradeType.SELL,
-            order_id=order_id,
-            trading_pair=trading_pair,
-            amount=amount,
-            order_type=order_type,
-            price=price))
-        return order_id
-
-    def cancel(self, trading_pair: str, order_id: str):
-        """
-        Creates a promise to cancel an order in the exchange
-
-        :param trading_pair: the trading pair the order to cancel operates with
-        :param order_id: the client id of the order to cancel
-
-        :return: the client id of the order to cancel
-        """
-        safe_ensure_future(self._execute_cancel(trading_pair, order_id))
-        return order_id
-
-    async def cancel_all(self, timeout_seconds: float) -> List[CancellationResult]:
-        """
-        Cancels all currently active orders. The cancellations are performed in parallel tasks.
-
-        :param timeout_seconds: the maximum time (in seconds) the cancel logic should run
-
-        :return: a list of CancellationResult instances, one for each of the orders to be cancelled
-        """
-        incomplete_orders = [o for o in self.in_flight_orders.values() if not o.is_done]
-        tasks = [self._execute_cancel(o.trading_pair, o.client_order_id) for o in incomplete_orders]
-        order_id_set = set([o.client_order_id for o in incomplete_orders])
-        successful_cancellations = []
-
-        try:
-            async with timeout(timeout_seconds):
-                cancellation_results = await safe_gather(*tasks, return_exceptions=True)
-                for cr in cancellation_results:
-                    if isinstance(cr, Exception):
-                        continue
-                    if cr is not None:
-                        client_order_id = cr
-                        order_id_set.remove(client_order_id)
-                        successful_cancellations.append(CancellationResult(client_order_id, True))
-        except asyncio.CancelledError:
-            raise
-        except Exception:
-            self.logger().network(
-                "Unexpected error cancelling orders.",
-                exc_info=True,
-                app_warning_msg="Failed to cancel order. Check API key and network connection."
-            )
-
-        failed_cancellations = [CancellationResult(oid, False) for oid in order_id_set]
-        return successful_cancellations + failed_cancellations
-
-    def get_order_book(self, trading_pair: str) -> OrderBook:
-        """
-        Returns the current order book for a particular market
-
-        :param trading_pair: the pair of tokens for which the order book should be retrieved
-        """
-        if trading_pair not in self.order_book_tracker.order_books:
-            raise ValueError(f"No order book exists for '{trading_pair}'.")
-        return self.order_book_tracker.order_books[trading_pair]
-
-    def start_tracking_order(self,
-                             order_id: str,
-                             exchange_order_id: Optional[str],
-                             trading_pair: str,
-                             trade_type: TradeType,
-                             price: Decimal,
-                             amount: Decimal,
-                             order_type: OrderType):
-        """
-        Starts tracking an order by adding it to the order tracker.
-
-        :param order_id: the order identifier
-        :param exchange_order_id: the identifier for the order in the exchange
-        :param trading_pair: the token pair for the operation
-        :param trade_type: the type of order (buy or sell)
-        :param price: the price for the order
-        :param amount: the amount for the order
-        :param order_type: type of execution for the order (MARKET, LIMIT, LIMIT_MAKER)
-        """
-        self._order_tracker.start_tracking_order(
-            InFlightOrder(
-                client_order_id=order_id,
-                exchange_order_id=exchange_order_id,
-                trading_pair=trading_pair,
-                order_type=order_type,
-                trade_type=trade_type,
-                amount=amount,
-                price=price,
-                creation_timestamp=self.current_timestamp
-            )
-=======
     def _create_user_stream_data_source(self) -> UserStreamTrackerDataSource:
         return KucoinAPIUserStreamDataSource(
             auth=self._auth,
@@ -359,7 +108,6 @@
             domain=self.domain,
             api_factory=self._web_assistants_factory,
             throttler=self._throttler,
->>>>>>> 086f52ed
         )
 
     def _get_fee(self,
@@ -390,7 +138,6 @@
             )
         return fee
 
-<<<<<<< HEAD
     async def _initialize_trading_pair_symbol_map(self):
         try:
             exchange_info = await self._api_request(
@@ -407,92 +154,6 @@
                                                                         quote=symbol_data["quoteCurrency"])
         self._set_trading_pair_symbol_map(mapping)
 
-    async def _create_order(self,
-                            trade_type: TradeType,
-                            order_id: str,
-                            trading_pair: str,
-                            amount: Decimal,
-                            order_type: OrderType,
-                            price: Optional[Decimal] = None):
-        """
-        Creates a an order in the exchange using the parameters to configure it
-
-        :param trade_type: the side of the order (BUY of SELL)
-        :param order_id: the id that should be assigned to the order (the client id)
-        :param trading_pair: the token pair to operate with
-        :param amount: the order amount
-        :param order_type: the type of order to create (MARKET, LIMIT, LIMIT_MAKER)
-        :param price: the order price
-        """
-        trading_rule = self._trading_rules[trading_pair]
-
-        if order_type in [OrderType.LIMIT, OrderType.LIMIT_MAKER]:
-            price = self.quantize_order_price(trading_pair, price)
-            amount = self.quantize_order_amount(trading_pair=trading_pair, amount=amount, price=price)
-        else:
-            amount = self.quantize_order_amount(trading_pair, amount)
-
-        self.start_tracking_order(
-            order_id=order_id,
-            exchange_order_id=None,
-            trading_pair=trading_pair,
-            order_type=order_type,
-            trade_type=trade_type,
-            price=price,
-            amount=amount
-        )
-
-        if amount < trading_rule.min_order_size:
-            self.logger().warning(f"{trade_type.name.title()} order amount {amount} is lower than the minimum order"
-                                  f" size {trading_rule.min_order_size}. The order will not be created.")
-            order_update: OrderUpdate = OrderUpdate(
-                client_order_id=order_id,
-                trading_pair=trading_pair,
-                update_timestamp=self.current_timestamp,
-                new_state=OrderState.FAILED,
-            )
-            self._order_tracker.process_order_update(order_update)
-            return
-
-        try:
-
-            exchange_order_id = await self._place_order(
-                order_id=order_id,
-                trading_pair=trading_pair,
-                amount=amount,
-                trade_type=trade_type,
-                order_type=order_type,
-                price=price)
-
-            order_update: OrderUpdate = OrderUpdate(
-                client_order_id=order_id,
-                exchange_order_id=exchange_order_id,
-                trading_pair=trading_pair,
-                update_timestamp=self.current_timestamp,
-                new_state=OrderState.OPEN,
-            )
-            self._order_tracker.process_order_update(order_update)
-
-        except asyncio.CancelledError:
-            raise
-        except Exception:
-            self.logger().network(
-                f"Error submitting {trade_type.name.lower()} {order_type.name.upper()} order to Kucoin for "
-                f"{amount} {trading_pair} "
-                f"{price}.",
-                exc_info=True,
-                app_warning_msg="Failed to submit buy order to Kucoin. Check API key and network connection."
-            )
-            order_update: OrderUpdate = OrderUpdate(
-                client_order_id=order_id,
-                trading_pair=trading_pair,
-                update_timestamp=self.current_timestamp,
-                new_state=OrderState.FAILED,
-            )
-            self._order_tracker.process_order_update(order_update)
-
-=======
->>>>>>> 086f52ed
     async def _place_order(self,
                            order_id: str,
                            trading_pair: str,
@@ -507,15 +168,7 @@
             "size": str(amount),
             "clientOid": order_id,
             "side": side,
-<<<<<<< HEAD
             "symbol": await self.exchange_symbol_associated_to_pair(trading_pair=trading_pair),
-=======
-            "symbol": await KucoinAPIOrderBookDataSource.exchange_symbol_associated_to_pair(
-                trading_pair=trading_pair,
-                domain=self._domain,
-                api_factory=self._web_assistants_factory,
-                throttler=self._throttler),
->>>>>>> 086f52ed
             "type": order_type_str,
         }
         if order_type is OrderType.LIMIT:
@@ -645,50 +298,13 @@
                 del self._account_available_balances[asset_name]
                 del self._account_balances[asset_name]
 
-<<<<<<< HEAD
-    async def _update_trading_rules(self):
-        exchange_info = await self._api_request(path_url=CONSTANTS.SYMBOLS_PATH_URL, method=RESTMethod.GET)
-        trading_rules_list = await self._format_trading_rules(exchange_info)
-        self._trading_rules.clear()
-        for trading_rule in trading_rules_list:
-            self._trading_rules[trading_rule.trading_pair] = trading_rule
-        self._initialize_trading_pair_symbols_from_exchange_info(exchange_info=exchange_info)
-
-    async def _update_trading_fees(self):
-        trading_symbols = [await self.exchange_symbol_associated_to_pair(trading_pair=trading_pair)
-                           for trading_pair in self._trading_pairs]
-
-        params = {"symbols": ",".join(trading_symbols)}
-
-        resp = await self._api_request(
-            path_url=CONSTANTS.FEE_PATH_URL,
-            params=params,
-            method=RESTMethod.GET,
-            is_auth_required=True,
-        )
-
-        fees_json = resp["data"]
-        for fee_json in fees_json:
-            trading_pair = await self.trading_pair_associated_to_exchange_symbol(symbol=fee_json["symbol"])
-            self._trading_fees[trading_pair] = fee_json
-
-=======
->>>>>>> 086f52ed
     async def _format_trading_rules(self, raw_trading_pair_info: Dict[str, Any]) -> List[TradingRule]:
         trading_rules = []
 
         for info in raw_trading_pair_info["data"]:
             if utils.is_pair_information_valid(info):
                 try:
-<<<<<<< HEAD
                     trading_pair = await self.trading_pair_associated_to_exchange_symbol(symbol=info.get("symbol"))
-=======
-                    trading_pair = await KucoinAPIOrderBookDataSource.trading_pair_associated_to_exchange_symbol(
-                        symbol=info.get("symbol"),
-                        domain=self._domain,
-                        api_factory=self._web_assistants_factory,
-                        throttler=self._throttler)
->>>>>>> 086f52ed
                     trading_rules.append(
                         TradingRule(trading_pair=trading_pair,
                                     min_order_size=Decimal(info["baseMinSize"]),
@@ -702,141 +318,18 @@
                     self.logger().error(f"Error parsing the trading pair rule {info}. Skipping.", exc_info=True)
         return trading_rules
 
-<<<<<<< HEAD
-    async def _update_order_status(self):
-        # The poll interval for order status is 10 seconds.
-        last_tick = int(self._last_poll_timestamp / self.UPDATE_ORDERS_INTERVAL)
-        current_tick = int(self.current_timestamp / self.UPDATE_ORDERS_INTERVAL)
-
-        tracked_orders = list(self.in_flight_orders.values())
-        if current_tick > last_tick and len(tracked_orders) > 0:
-            reviewed_orders = []
-            request_tasks = []
-
-            for tracked_order in tracked_orders:
-                try:
-                    exchange_order_id = await tracked_order.get_exchange_order_id()
-                except asyncio.TimeoutError:
-                    self.logger().debug(
-                        f"Tracked order {tracked_order.client_order_id} does not have an exchange id. "
-                        f"Attempting fetch in next polling interval."
-                    )
-                    await self._order_tracker.process_order_not_found(tracked_order.client_order_id)
-                    continue
-                reviewed_orders.append(tracked_order)
-                request_tasks.append(asyncio.get_event_loop().create_task(self._api_request(
-                    path_url=f"{CONSTANTS.ORDERS_PATH_URL}/{exchange_order_id}",
-                    method=RESTMethod.GET,
-                    is_auth_required=True,
-                    limit_id=CONSTANTS.GET_ORDER_LIMIT_ID)))
-
-            self.logger().debug(f"Polling for order status updates of {len(reviewed_orders)} orders.")
-            results = await safe_gather(*request_tasks, return_exceptions=True)
-
-            for update_result, tracked_order in zip(results, reviewed_orders):
-                client_order_id = tracked_order.client_order_id
-
-                # If the order has already been cancelled or has failed do nothing
-                if client_order_id in self.in_flight_orders:
-                    if isinstance(update_result, Exception):
-                        self.logger().network(
-                            f"Error fetching status update for the order {client_order_id}: {update_result}.",
-                            app_warning_msg=f"Failed to fetch status update for the order {client_order_id}."
-                        )
-                        # Wait until the order not found error have repeated a few times before actually treating
-                        # it as failed. See: https://github.com/CoinAlpha/hummingbot/issues/601
-                        await self._order_tracker.process_order_not_found(client_order_id)
-
-                    else:
-                        # Update order execution status
-                        ordered_canceled = update_result["data"]["cancelExist"]
-                        is_active = update_result["data"]["isActive"]
-                        op_type = update_result["data"]["opType"]
-
-                        new_state = tracked_order.current_state
-                        if ordered_canceled or op_type == "CANCEL":
-                            new_state = OrderState.CANCELLED
-                        elif not is_active:
-                            new_state = OrderState.FILLED
-
-                        update = OrderUpdate(
-                            client_order_id=client_order_id,
-                            exchange_order_id=update_result["data"]["id"],
-                            trading_pair=tracked_order.trading_pair,
-                            update_timestamp=self.current_timestamp,
-                            new_state=new_state,
-                        )
-                        self._order_tracker.process_order_update(update)
-
-    async def _update_time_synchronizer(self):
-        try:
-            await self._time_synchronizer.update_server_time_offset_with_time_provider(
-                time_provider=web_utils.get_current_server_time(
-                    throttler=self._throttler,
-                    domain=self._domain,
-                )
-            )
-        except asyncio.CancelledError:
-            raise
-        except Exception:
-            self.logger().exception("Error requesting time from Kucoin server")
-            raise
-
-    async def _get_last_traded_price(self, trading_pair: str) -> float:
-        params = {
-            "symbol": await self.exchange_symbol_associated_to_pair(trading_pair=trading_pair)
-        }
-
-        resp_json = await self._api_request(
-            path_url=CONSTANTS.TICKER_PRICE_CHANGE_PATH_URL,
-            method=RESTMethod.GET,
-            params=params
-        )
-
-        return float(resp_json["data"]["price"])
-
-    async def _api_request(self,
-                           path_url,
-                           method: RESTMethod = RESTMethod.GET,
-                           params: Optional[Dict[str, Any]] = None,
-                           data: Optional[Dict[str, Any]] = None,
-                           is_auth_required: bool = False,
-                           limit_id: Optional[str] = None) -> Dict[str, Any]:
-
-        rest_assistant = await self._api_factory.get_rest_assistant()
-        url = web_utils.rest_url(path_url, domain=self._domain)
-
-        return await rest_assistant.execute_request(
-            url=url,
-            params=params,
-            data=data,
-            method=method,
-            is_auth_required=is_auth_required,
-            throttler_limit_id=limit_id if limit_id else path_url,
-=======
     async def _update_trading_fees(self):
-        trading_symbols = [await self._orderbook_ds.exchange_symbol_associated_to_pair(
-            trading_pair=trading_pair,
-            domain=self._domain,
-            api_factory=self._web_assistants_factory,
-            throttler=self._throttler,
-            time_synchronizer=self._time_synchronizer) for trading_pair in self._trading_pairs]
+        trading_symbols = [await self.exchange_symbol_associated_to_pair(trading_pair=trading_pair)
+                           for trading_pair in self._trading_pairs]
         params = {"symbols": ",".join(trading_symbols)}
         resp = await self._api_get(
             path_url=CONSTANTS.FEE_PATH_URL,
             params=params,
             is_auth_required=True,
->>>>>>> 086f52ed
         )
         fees_json = resp["data"]
         for fee_json in fees_json:
-            trading_pair = await self._orderbook_ds.trading_pair_associated_to_exchange_symbol(
-                symbol=fee_json["symbol"],
-                domain=self._domain,
-                api_factory=self._web_assistants_factory,
-                throttler=self._throttler,
-                time_synchronizer=self._time_synchronizer,
-            )
+            trading_pair = await self.trading_pair_associated_to_exchange_symbol(symbol=fee_json["symbol"])
             self._trading_fees[trading_pair] = fee_json
 
     async def _update_order_status(self):
@@ -900,4 +393,17 @@
                         update_timestamp=self.current_timestamp,
                         new_state=new_state,
                     )
-                    self._order_tracker.process_order_update(update)+                    self._order_tracker.process_order_update(update)
+
+    async def _get_last_traded_price(self, trading_pair: str) -> float:
+        params = {
+            "symbol": await self.exchange_symbol_associated_to_pair(trading_pair=trading_pair)
+        }
+
+        resp_json = await self._api_request(
+            path_url=CONSTANTS.TICKER_PRICE_CHANGE_PATH_URL,
+            method=RESTMethod.GET,
+            params=params
+        )
+
+        return float(resp_json["data"]["price"])
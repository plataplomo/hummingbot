--- conflicted
+++ resolved
@@ -121,19 +121,11 @@
             trading_pairs=trading_pairs, connector_spec=connector_spec, client_config_map=client_config_map
         )
         self._connector_name = CONNECTOR_NAME
-<<<<<<< HEAD
-        self._chain = chain
-        self._network = network
-        self._sub_account_id = address
-        self._account_address: str = Address(bytes.fromhex(address[2:-24])).to_acc_bech32()
-        if network == "mainnet":
-=======
         self._chain = connector_spec["chain"]
         self._network = connector_spec["network"]
         self._sub_account_id = connector_spec["wallet_address"]
-        self._account_address: Optional[str] = None
+        self._account_address: str = Address(bytes.fromhex(self._sub_account_id[2:-24])).to_acc_bech32()
         if self._network == "mainnet":
->>>>>>> 65e38b57
             self._network_obj = Network.mainnet()
         elif self._network == "testnet":
             self._network_obj = Network.testnet()
@@ -157,11 +149,10 @@
 
         self._order_placement_lock = Lock()
 
-<<<<<<< HEAD
         # Local Balance
         self._account_balances: Dict[str, Dict[str, Decimal]] = {}
         self._account_available_balances: Dict[str, Dict[str, Decimal]] = {}
-=======
+
     @property
     def real_time_balance_update(self) -> bool:
         return True
@@ -180,7 +171,6 @@
             OrderBookDataSourceEvent.DIFF_EVENT,
             OrderBookDataSourceEvent.SNAPSHOT_EVENT,
         ]
->>>>>>> 65e38b57
 
     def get_supported_order_types(self) -> List[OrderType]:
         return [OrderType.LIMIT, OrderType.LIMIT_MAKER]
@@ -982,15 +972,15 @@
         denom_scaler: Decimal = Decimal(f"1e-{denom_meta.decimals}")
 
         total_balance = subaccount_balance.deposit.total_balance
-        total_balance = Decimal(total_balance) * denom_scaler if total_balance != "" else None
+        total_balance = Decimal(total_balance) * denom_scaler if total_balance != "" else Decimal("0")
         available_balance = subaccount_balance.deposit.available_balance
-        available_balance = Decimal(available_balance) * denom_scaler if available_balance != "" else None
+        available_balance = Decimal(available_balance) * denom_scaler if available_balance != "" else Decimal("0")
 
         if self._is_default_subaccount:
             if available_balance is not None:
-                available_balance += self._account_available_balances.get(asset_name, 0)
+                available_balance += self._account_available_balances.get(asset_name, Decimal("0"))
             if total_balance is not None:
-                total_balance += self._account_balances.get(asset_name, 0)
+                total_balance += self._account_balances.get(asset_name, Decimal("0"))
 
         balance_msg = BalanceUpdateEvent(
             timestamp=self._time(),
